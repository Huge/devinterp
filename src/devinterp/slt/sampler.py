--- conflicted
+++ resolved
@@ -48,10 +48,6 @@
     callbacks: List[SamplerCallback] = [],
     init_loss: float = None,
 ):
-<<<<<<< HEAD
-
-=======
->>>>>>> d901df9c
     # Initialize new model and optimizer for this chain
     model = deepcopy(ref_model).to(device)
 
@@ -130,7 +126,6 @@
         verbose (bool): whether to print sample chain progress
         callbacks (List[SamplerCallback]): list of callbacks, each of type SamplerCallback
     """
-<<<<<<< HEAD
     if num_burnin_steps < num_draws:
         warnings.warn(
             "You are taking more draws than burn-in steps, your LLC estimates will likely be underestimates. Please check LLC chain convergence."
@@ -151,13 +146,6 @@
         if isinstance(callback, (OnlineLLCEstimator, LLCEstimator)):
             setattr(callback, "init_loss", init_loss)
 
-=======
-    if num_burnin_steps:
-        warnings.warn('Burn-in is currently not implemented correctly, please set num_burnin_steps to 0.')
-    if num_draws > len(loader):
-        warnings.warn('You are taking more sample batches than there are dataloader batches available, this removes some randomness from sampling but is probably fine. (All sample batches beyond the number dataloader batches are cycled from the start, f.e. 9 samples from [A, B, C] would be [B, A, C, B, A, C, B, A, C].)')
-      
->>>>>>> d901df9c
     if cores is None:
         cores = min(4, cpu_count())
 
